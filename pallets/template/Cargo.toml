--- conflicted
+++ resolved
@@ -8,10 +8,6 @@
 license = 'Unlicense'
 publish = false
 repository = 'https://github.com/substrate-developer-hub/substrate-node-template/'
-<<<<<<< HEAD
-version = '3.0.0'
-=======
->>>>>>> 467f7ac1
 
 [package.metadata.docs.rs]
 targets = ['x86_64-unknown-linux-gnu']
@@ -22,17 +18,6 @@
 package = 'parity-scale-codec'
 version = '2.0.0'
 
-<<<<<<< HEAD
-[dependencies]
-frame-support = { default-features = false, version = '3.0.0' }
-frame-system = { default-features = false, version = '3.0.0' }
-
-[dev-dependencies]
-serde = { version = "1.0.119" }
-sp-core = { default-features = false, version = '3.0.0' }
-sp-io = { default-features = false, version = '3.0.0' }
-sp-runtime = { default-features = false, version = '3.0.0' }
-=======
 [dependencies.frame-benchmarking]
 default-features = false
 git = 'https://github.com/paritytech/substrate.git'
@@ -74,7 +59,6 @@
 git = 'https://github.com/paritytech/substrate.git'
 tag = 'monthly-2021-11-1'
 version = '4.0.0-dev'
->>>>>>> 467f7ac1
 
 [features]
 default = ['std']
